// Copyright 2022 Google LLC
//
// Licensed under the Apache License, Version 2.0 (the "License");
// you may not use this file except in compliance with the License.
// You may obtain a copy of the License at
//
//     https://www.apache.org/licenses/LICENSE-2.0
//
// Unless required by applicable law or agreed to in writing, software
// distributed under the License is distributed on an "AS IS" BASIS,
// WITHOUT WARRANTIES OR CONDITIONS OF ANY KIND, either express or implied.
// See the License for the specific language governing permissions and
// limitations under the License.
//
// Also licensed under MIT license, at your choice.

use std::{
    borrow::Cow,
    collections::{hash_map::Entry, HashMap, HashSet},
    num::{NonZeroU32, NonZeroU64},
    sync::atomic::{AtomicU64, Ordering},
};

use wgpu::{
    util::DeviceExt, BindGroup, BindGroupLayout, Buffer, BufferUsages, ComputePipeline, Device,
    Queue, Texture, TextureAspect, TextureFormat, TextureUsages, TextureView, TextureViewDimension,
};

pub type Error = Box<dyn std::error::Error>;

#[derive(Clone, Copy)]
pub struct ShaderId(usize);

#[derive(Clone, Copy, PartialEq, Eq, Hash)]
pub struct Id(NonZeroU64);

static ID_COUNTER: AtomicU64 = AtomicU64::new(0);

pub struct Engine {
    shaders: Vec<Shader>,
    pool: ResourcePool,
    bind_map: BindMap,
    downloads: HashMap<Id, Buffer>,
}

struct Shader {
    pipeline: ComputePipeline,
    bind_group_layout: BindGroupLayout,
}

#[derive(Default)]
pub struct Recording {
    commands: Vec<Command>,
}

#[derive(Clone, Copy)]
pub struct BufProxy {
    size: u64,
    id: Id,
    name: &'static str,
}

#[derive(Copy, Clone, PartialEq, Eq)]
pub enum ImageFormat {
    Rgba8,
    Bgra8,
}

#[derive(Clone, Copy)]
pub struct ImageProxy {
    width: u32,
    height: u32,
    format: ImageFormat,
    id: Id,
}

#[derive(Clone, Copy)]
pub enum ResourceProxy {
    Buf(BufProxy),
    Image(ImageProxy),
}

pub enum ExternalResource<'a> {
    Buf(BufProxy, &'a Buffer),
    Image(ImageProxy, &'a TextureView),
}

pub enum Command {
    Upload(BufProxy, Vec<u8>),
    UploadUniform(BufProxy, Vec<u8>),
    UploadImage(ImageProxy, Vec<u8>),
    // Discussion question: third argument is vec of resources?
    // Maybe use tricks to make more ergonomic?
    // Alternative: provide bufs & images as separate sequences
    Dispatch(ShaderId, (u32, u32, u32), Vec<ResourceProxy>),
    Download(BufProxy),
    Clear(BufProxy, u64, Option<NonZeroU64>),
    FreeBuf(BufProxy),
    FreeImage(ImageProxy),
}

/// The type of resource that will be bound to a slot in a shader.
#[derive(Clone, Copy, PartialEq, Eq)]
pub enum BindType {
    /// A storage buffer with read/write access.
    Buffer,
    /// A storage buffer with read only access.
    BufReadOnly,
    /// A small storage buffer to be used as uniforms.
    Uniform,
    /// A storage image.
    Image(ImageFormat),
    /// A storage image with read only access.
    ImageRead(ImageFormat),
    // TODO: Uniform, Sampler, maybe others
}

struct BindMapBuffer {
    buffer: Buffer,
    #[cfg_attr(not(feature = "buffer_labels"), allow(unused))]
    label: &'static str,
}

#[derive(Default)]
struct BindMap {
    buf_map: HashMap<Id, BindMapBuffer>,
    image_map: HashMap<Id, (Texture, TextureView)>,
}

#[derive(Hash, PartialEq, Eq)]
struct BufferProperties {
    size: u64,
    usages: BufferUsages,
    #[cfg(feature = "buffer_labels")]
    name: &'static str,
}

#[derive(Default)]
struct ResourcePool {
    bufs: HashMap<BufferProperties, Vec<Buffer>>,
}

impl Engine {
    pub fn new() -> Engine {
        Engine {
            shaders: vec![],
            pool: Default::default(),
            bind_map: Default::default(),
            downloads: Default::default(),
        }
    }

    /// Add a shader.
    ///
    /// This function is somewhat limited, it doesn't apply a label, only allows one bind group,
    /// doesn't support push constants, and entry point is hardcoded as "main".
    ///
    /// Maybe should do template instantiation here? But shader compilation pipeline feels maybe
    /// a bit separate.
    pub fn add_shader(
        &mut self,
        device: &Device,
        label: &'static str,
        wgsl: Cow<'static, str>,
        layout: &[BindType],
    ) -> Result<ShaderId, Error> {
        let shader_module = device.create_shader_module(wgpu::ShaderModuleDescriptor {
            label: Some(label),
            source: wgpu::ShaderSource::Wgsl(wgsl),
        });
        let entries = layout
            .iter()
            .enumerate()
            .map(|(i, bind_type)| match bind_type {
                BindType::Buffer | BindType::BufReadOnly => wgpu::BindGroupLayoutEntry {
                    binding: i as u32,
                    visibility: wgpu::ShaderStages::COMPUTE,
                    ty: wgpu::BindingType::Buffer {
                        ty: wgpu::BufferBindingType::Storage {
                            read_only: *bind_type == BindType::BufReadOnly,
                        },
                        has_dynamic_offset: false,
                        min_binding_size: None,
                    },
                    count: None,
                },
                BindType::Uniform => wgpu::BindGroupLayoutEntry {
                    binding: i as u32,
                    visibility: wgpu::ShaderStages::COMPUTE,
                    ty: wgpu::BindingType::Buffer {
                        ty: wgpu::BufferBindingType::Uniform,
                        has_dynamic_offset: false,
                        min_binding_size: None,
                    },
                    count: None,
                },
                BindType::Image(format) | BindType::ImageRead(format) => {
                    wgpu::BindGroupLayoutEntry {
                        binding: i as u32,
                        visibility: wgpu::ShaderStages::COMPUTE,
                        ty: if *bind_type == BindType::ImageRead(*format) {
                            wgpu::BindingType::Texture {
                                sample_type: wgpu::TextureSampleType::Float { filterable: true },
                                view_dimension: wgpu::TextureViewDimension::D2,
                                multisampled: false,
                            }
                        } else {
                            wgpu::BindingType::StorageTexture {
                                access: wgpu::StorageTextureAccess::WriteOnly,
                                format: format.to_wgpu(),
                                view_dimension: wgpu::TextureViewDimension::D2,
                            }
                        },
                        count: None,
                    }
                }
            })
            .collect::<Vec<_>>();
        let bind_group_layout = device.create_bind_group_layout(&wgpu::BindGroupLayoutDescriptor {
            label: None,
            entries: &entries,
        });
        let compute_pipeline_layout =
            device.create_pipeline_layout(&wgpu::PipelineLayoutDescriptor {
                label: None,
                bind_group_layouts: &[&bind_group_layout],
                push_constant_ranges: &[],
            });
        let pipeline = device.create_compute_pipeline(&wgpu::ComputePipelineDescriptor {
            label: Some(label),
            layout: Some(&compute_pipeline_layout),
            module: &shader_module,
            entry_point: "main",
        });
        let shader = Shader {
            pipeline,
            bind_group_layout,
        };
        let id = self.shaders.len();
        self.shaders.push(shader);
        Ok(ShaderId(id))
    }

    pub fn run_recording(
        &mut self,
        device: &Device,
        queue: &Queue,
        recording: &Recording,
        external_resources: &[ExternalResource],
    ) -> Result<(), Error> {
        let mut free_bufs: HashSet<Id> = Default::default();
        let mut free_images: HashSet<Id> = Default::default();

        let mut encoder = device.create_command_encoder(&Default::default());
        for command in &recording.commands {
            match command {
                Command::Upload(buf_proxy, bytes) => {
                    let usage =
                        BufferUsages::COPY_SRC | BufferUsages::COPY_DST | BufferUsages::STORAGE;
                    let buf = self
                        .pool
                        .get_buf(buf_proxy.size, buf_proxy.name, usage, device);
                    // TODO: if buffer is newly created, might be better to make it mapped at creation
                    // and copy. However, we expect reuse will be most common.
                    queue.write_buffer(&buf, 0, bytes);
                    self.bind_map.insert_buf(buf_proxy, buf);
                }
                Command::UploadUniform(buf_proxy, bytes) => {
                    let usage = BufferUsages::UNIFORM | BufferUsages::COPY_DST;
                    // Same consideration as above
                    let buf = self
                        .pool
                        .get_buf(buf_proxy.size, buf_proxy.name, usage, device);
                    queue.write_buffer(&buf, 0, bytes);
                    self.bind_map.insert_buf(buf_proxy, buf);
                }
                Command::UploadImage(image_proxy, bytes) => {
                    let buf = device.create_buffer_init(&wgpu::util::BufferInitDescriptor {
                        label: None,
                        contents: bytes,
                        usage: wgpu::BufferUsages::COPY_SRC,
                    });
                    let texture = device.create_texture(&wgpu::TextureDescriptor {
                        label: None,
                        size: wgpu::Extent3d {
                            width: image_proxy.width,
                            height: image_proxy.height,
                            depth_or_array_layers: 1,
                        },
                        mip_level_count: 1,
                        sample_count: 1,
                        dimension: wgpu::TextureDimension::D2,
                        usage: TextureUsages::TEXTURE_BINDING | TextureUsages::COPY_DST,
                        format: image_proxy.format.to_wgpu(),
                    });
                    let texture_view = texture.create_view(&wgpu::TextureViewDescriptor {
                        label: None,
                        dimension: Some(TextureViewDimension::D2),
                        aspect: TextureAspect::All,
                        mip_level_count: None,
                        base_mip_level: 0,
                        base_array_layer: 0,
                        array_layer_count: None,
                        format: Some(TextureFormat::Rgba8Unorm),
                    });
                    encoder.copy_buffer_to_texture(
                        wgpu::ImageCopyBuffer {
                            buffer: &buf,
                            layout: wgpu::ImageDataLayout {
                                offset: 0,
                                bytes_per_row: NonZeroU32::new(image_proxy.width * 4),
                                rows_per_image: None,
                            },
                        },
                        wgpu::ImageCopyTexture {
                            texture: &texture,
                            mip_level: 0,
                            origin: wgpu::Origin3d { x: 0, y: 0, z: 0 },
                            aspect: TextureAspect::All,
                        },
                        wgpu::Extent3d {
                            width: image_proxy.width,
                            height: image_proxy.height,
                            depth_or_array_layers: 1,
                        },
                    );
                    self.bind_map
                        .insert_image(image_proxy.id, texture, texture_view)
                }
                Command::Dispatch(shader_id, wg_size, bindings) => {
                    // println!("dispatching {:?} with {} bindings", wg_size, bindings.len());
                    let shader = &self.shaders[shader_id.0];
                    let bind_group = self.bind_map.create_bind_group(
                        device,
                        &shader.bind_group_layout,
                        bindings,
                        external_resources,
                        &mut self.pool,
                    )?;
                    let mut cpass = encoder.begin_compute_pass(&Default::default());
                    cpass.set_pipeline(&shader.pipeline);
                    cpass.set_bind_group(0, &bind_group, &[]);
                    cpass.dispatch_workgroups(wg_size.0, wg_size.1, wg_size.2);
                }
                Command::Download(proxy) => {
                    let src_buf = self
                        .bind_map
                        .buf_map
                        .get(&proxy.id)
                        .ok_or("buffer not in map")?;
                    let usage = BufferUsages::MAP_READ | BufferUsages::COPY_DST;
                    let buf = self.pool.get_buf(proxy.size, "download", usage, device);
                    encoder.copy_buffer_to_buffer(&src_buf.buffer, 0, &buf, 0, proxy.size);
                    self.downloads.insert(proxy.id, buf);
                }
                Command::Clear(proxy, offset, size) => {
<<<<<<< HEAD
                    let buffer = self
                        .bind_map
                        .get_or_create(*proxy, device, &mut self.pool)?;
=======
                    let buffer = bind_map.get_or_create(*proxy, device, &mut self.pool)?;
                    #[cfg(not(target_arch = "wasm32"))]
>>>>>>> ca79d5c8
                    encoder.clear_buffer(buffer, *offset, *size);
                    #[cfg(target_arch = "wasm32")]
                    {
                        // TODO: remove this workaround when wgpu implements clear_buffer
                        // Also note: semantics are wrong, it's queue order rather than encoder.
                        let size = match size {
                            Some(size) => size.get(),
                            None => proxy.size,
                        };
                        let zeros = vec![0; size as usize];
                        queue.write_buffer(buffer, *offset, &zeros);
                    }
                }
                Command::FreeBuf(proxy) => {
                    free_bufs.insert(proxy.id);
                }
                Command::FreeImage(proxy) => {
                    free_images.insert(proxy.id);
                }
            }
        }
        queue.submit(Some(encoder.finish()));
        for id in free_bufs {
            if let Some(buf) = self.bind_map.buf_map.remove(&id) {
                let props = BufferProperties {
                    size: buf.buffer.size(),
                    usages: buf.buffer.usage(),
                    #[cfg(feature = "buffer_labels")]
                    name: buf.label,
                };
                self.pool.bufs.entry(props).or_default().push(buf.buffer);
            }
        }
        for id in free_images {
            if let Some((texture, view)) = self.bind_map.image_map.remove(&id) {
                // TODO: have a pool to avoid needless re-allocation
                drop(texture);
                drop(view);
            }
        }
        Ok(())
    }

    pub fn get_download(&self, buf: BufProxy) -> Option<&Buffer> {
        self.downloads.get(&buf.id)
    }

    pub fn free_download(&mut self, buf: BufProxy) {
        self.downloads.remove(&buf.id);
    }
}

impl Recording {
    pub fn push(&mut self, cmd: Command) {
        self.commands.push(cmd);
    }

    pub fn upload(&mut self, name: &'static str, data: impl Into<Vec<u8>>) -> BufProxy {
        let data = data.into();
        let buf_proxy = BufProxy::new(data.len() as u64, name);
        self.push(Command::Upload(buf_proxy, data));
        buf_proxy
    }

    pub fn upload_uniform(&mut self, name: &'static str, data: impl Into<Vec<u8>>) -> BufProxy {
        let data = data.into();
        let buf_proxy = BufProxy::new(data.len() as u64, name);
        self.push(Command::UploadUniform(buf_proxy, data));
        buf_proxy
    }

    pub fn upload_image(
        &mut self,
        width: u32,
        height: u32,
        format: ImageFormat,
        data: impl Into<Vec<u8>>,
    ) -> ImageProxy {
        let data = data.into();
        let image_proxy = ImageProxy::new(width, height, format);
        self.push(Command::UploadImage(image_proxy, data));
        image_proxy
    }

    pub fn dispatch<R>(&mut self, shader: ShaderId, wg_size: (u32, u32, u32), resources: R)
    where
        R: IntoIterator,
        R::Item: Into<ResourceProxy>,
    {
        self.push(Command::Dispatch(
            shader,
            wg_size,
            resources.into_iter().map(|r| r.into()).collect(),
        ));
    }

    /// Prepare a buffer for downloading.
    ///
    /// Currently this copies to a download buffer. The original buffer can be freed
    /// immediately after.
    pub fn download(&mut self, buf: BufProxy) {
        self.push(Command::Download(buf));
    }

    pub fn clear_all(&mut self, buf: BufProxy) {
        self.push(Command::Clear(buf, 0, None));
    }

    pub fn free_buf(&mut self, buf: BufProxy) {
        self.push(Command::FreeBuf(buf));
    }

    pub fn free_image(&mut self, image: ImageProxy) {
        self.push(Command::FreeImage(image));
    }

    pub fn free_resource(&mut self, resource: ResourceProxy) {
        match resource {
            ResourceProxy::Buf(buf) => self.free_buf(buf),
            ResourceProxy::Image(image) => self.free_image(image),
        }
    }
}

impl BufProxy {
    pub fn new(size: u64, name: &'static str) -> Self {
        let id = Id::next();
        BufProxy {
            id,
            size: size.max(16),
            name,
        }
    }
}

impl ImageFormat {
    pub fn to_wgpu(self) -> wgpu::TextureFormat {
        match self {
            Self::Rgba8 => wgpu::TextureFormat::Rgba8Unorm,
            Self::Bgra8 => wgpu::TextureFormat::Bgra8Unorm,
        }
    }
}

impl ImageProxy {
    pub fn new(width: u32, height: u32, format: ImageFormat) -> Self {
        let id = Id::next();
        ImageProxy {
            width,
            height,
            format,
            id,
        }
    }
}

impl ResourceProxy {
    pub fn new_buf(size: u64, name: &'static str) -> Self {
        Self::Buf(BufProxy::new(size, name))
    }

    pub fn new_image(width: u32, height: u32, format: ImageFormat) -> Self {
        Self::Image(ImageProxy::new(width, height, format))
    }

    pub fn as_buf(&self) -> Option<&BufProxy> {
        match self {
            Self::Buf(proxy) => Some(proxy),
            _ => None,
        }
    }

    pub fn as_image(&self) -> Option<&ImageProxy> {
        match self {
            Self::Image(proxy) => Some(proxy),
            _ => None,
        }
    }
}

impl From<BufProxy> for ResourceProxy {
    fn from(value: BufProxy) -> Self {
        Self::Buf(value)
    }
}

impl From<ImageProxy> for ResourceProxy {
    fn from(value: ImageProxy) -> Self {
        Self::Image(value)
    }
}

impl Id {
    pub fn next() -> Id {
        let val = ID_COUNTER.fetch_add(1, Ordering::Relaxed);
        // could use new_unchecked
        Id(NonZeroU64::new(val + 1).unwrap())
    }
}

impl BindMap {
    fn insert_buf(&mut self, proxy: &BufProxy, buffer: Buffer) {
        self.buf_map.insert(
            proxy.id,
            BindMapBuffer {
                buffer,
                label: proxy.name,
            },
        );
    }

    fn insert_image(&mut self, id: Id, image: Texture, image_view: TextureView) {
        self.image_map.insert(id, (image, image_view));
    }

    fn create_bind_group(
        &mut self,
        device: &Device,
        layout: &BindGroupLayout,
        bindings: &[ResourceProxy],
        external_resources: &[ExternalResource],
        pool: &mut ResourcePool,
    ) -> Result<BindGroup, Error> {
        // These functions are ugly and linear, but the remap array should generally be
        // small. Should find a better solution for this.
        fn find_buf<'a>(
            resources: &[ExternalResource<'a>],
            proxy: &BufProxy,
        ) -> Option<&'a Buffer> {
            for resource in resources {
                match resource {
                    ExternalResource::Buf(p, buf) if p.id == proxy.id => {
                        return Some(buf);
                    }
                    _ => {}
                }
            }
            None
        }
        fn find_image<'a>(
            resources: &[ExternalResource<'a>],
            proxy: &ImageProxy,
        ) -> Option<&'a TextureView> {
            for resource in resources {
                match resource {
                    ExternalResource::Image(p, view) if p.id == proxy.id => {
                        return Some(view);
                    }
                    _ => {}
                }
            }
            None
        }
        for proxy in bindings {
            match proxy {
                ResourceProxy::Buf(proxy) => {
                    if find_buf(external_resources, proxy).is_some() {
                        continue;
                    }
                    if let Entry::Vacant(v) = self.buf_map.entry(proxy.id) {
                        let usage =
                            BufferUsages::COPY_SRC | BufferUsages::COPY_DST | BufferUsages::STORAGE;
                        let buf = pool.get_buf(proxy.size, proxy.name, usage, device);
                        v.insert(BindMapBuffer {
                            buffer: buf,
                            label: proxy.name,
                        });
                    }
                }
                ResourceProxy::Image(proxy) => {
                    if find_image(external_resources, proxy).is_some() {
                        continue;
                    }
                    if let Entry::Vacant(v) = self.image_map.entry(proxy.id) {
                        let texture = device.create_texture(&wgpu::TextureDescriptor {
                            label: None,
                            size: wgpu::Extent3d {
                                width: proxy.width,
                                height: proxy.height,
                                depth_or_array_layers: 1,
                            },
                            mip_level_count: 1,
                            sample_count: 1,
                            dimension: wgpu::TextureDimension::D2,
                            usage: TextureUsages::TEXTURE_BINDING | TextureUsages::COPY_DST,
                            format: proxy.format.to_wgpu(),
                        });
                        let texture_view = texture.create_view(&wgpu::TextureViewDescriptor {
                            label: None,
                            dimension: Some(TextureViewDimension::D2),
                            aspect: TextureAspect::All,
                            mip_level_count: None,
                            base_mip_level: 0,
                            base_array_layer: 0,
                            array_layer_count: None,
                            format: Some(proxy.format.to_wgpu()),
                        });
                        v.insert((texture, texture_view));
                    }
                }
            }
        }
        let entries = bindings
            .iter()
            .enumerate()
            .map(|(i, proxy)| match proxy {
                ResourceProxy::Buf(proxy) => {
                    let buf = find_buf(external_resources, proxy)
                        .or_else(|| self.buf_map.get(&proxy.id).map(|buf| &buf.buffer))
                        .unwrap();
                    Ok(wgpu::BindGroupEntry {
                        binding: i as u32,
                        resource: buf.as_entire_binding(),
                    })
                }
                ResourceProxy::Image(proxy) => {
                    let view = find_image(external_resources, proxy)
                        .or_else(|| self.image_map.get(&proxy.id).map(|v| &v.1))
                        .unwrap();
                    Ok(wgpu::BindGroupEntry {
                        binding: i as u32,
                        resource: wgpu::BindingResource::TextureView(view),
                    })
                }
            })
            .collect::<Result<Vec<_>, Error>>()?;
        let bind_group = device.create_bind_group(&wgpu::BindGroupDescriptor {
            label: None,
            layout,
            entries: &entries,
        });
        Ok(bind_group)
    }

    fn get_or_create(
        &mut self,
        proxy: BufProxy,
        device: &Device,
        pool: &mut ResourcePool,
    ) -> Result<&Buffer, Error> {
        match self.buf_map.entry(proxy.id) {
            Entry::Occupied(occupied) => Ok(&occupied.into_mut().buffer),
            Entry::Vacant(vacant) => {
                let usage = BufferUsages::COPY_SRC | BufferUsages::COPY_DST | BufferUsages::STORAGE;
                let buf = pool.get_buf(proxy.size, proxy.name, usage, device);
                Ok(&vacant
                    .insert(BindMapBuffer {
                        buffer: buf,
                        label: proxy.name,
                    })
                    .buffer)
            }
        }
    }
}

const SIZE_CLASS_BITS: u32 = 1;

impl ResourcePool {
    /// Get a buffer from the pool or create one.
    fn get_buf(
        &mut self,
        size: u64,
        name: &'static str,
        usage: BufferUsages,
        device: &Device,
    ) -> Buffer {
        let rounded_size = Self::size_class(size, SIZE_CLASS_BITS);
        let props = BufferProperties {
            size: rounded_size,
            usages: usage,
            #[cfg(feature = "buffer_labels")]
            name: name,
        };
        if let Some(buf_vec) = self.bufs.get_mut(&props) {
            if let Some(buf) = buf_vec.pop() {
                return buf;
            }
        }
        device.create_buffer(&wgpu::BufferDescriptor {
            #[cfg(feature = "buffer_labels")]
            label: Some(name),
            #[cfg(not(feature = "buffer_labels"))]
            label: None,
            size: rounded_size,
            usage,
            mapped_at_creation: false,
        })
    }

    /// Quantize a size up to the nearest size class.
    fn size_class(x: u64, bits: u32) -> u64 {
        if x > 1 << bits {
            let a = (x - 1).leading_zeros();
            let b = (x - 1) | (((u64::MAX / 2) >> bits) >> a);
            b + 1
        } else {
            1 << bits
        }
    }
}<|MERGE_RESOLUTION|>--- conflicted
+++ resolved
@@ -354,14 +354,10 @@
                     self.downloads.insert(proxy.id, buf);
                 }
                 Command::Clear(proxy, offset, size) => {
-<<<<<<< HEAD
                     let buffer = self
                         .bind_map
                         .get_or_create(*proxy, device, &mut self.pool)?;
-=======
-                    let buffer = bind_map.get_or_create(*proxy, device, &mut self.pool)?;
                     #[cfg(not(target_arch = "wasm32"))]
->>>>>>> ca79d5c8
                     encoder.clear_buffer(buffer, *offset, *size);
                     #[cfg(target_arch = "wasm32")]
                     {
